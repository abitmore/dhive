--- conflicted
+++ resolved
@@ -36,11 +36,7 @@
     "bytebuffer": "^5.0.1",
     "core-js": "^3.6.4",
     "cross-fetch": "^3.0.4",
-<<<<<<< HEAD
-    "futoin-hkdf": "^1.3.2",
-=======
     "jsbi": "^3.1.4",
->>>>>>> ada363fd
     "node-fetch": "^2.6.0",
     "secp256k1": "^3.8.0",
     "verror": "^1.10.0",
