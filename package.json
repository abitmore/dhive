{
  "name": "@hiveio/dhive",
<<<<<<< HEAD
  "version": "0.14.9",
=======
  "version": "0.14.10",
>>>>>>> c8233c2c
  "description": "Hive blockchain RPC client library",
  "author": "hive-network",
  "license": "BSD-3-Clause",
  "main": "./lib/index-node",
  "typings": "./lib/index",
  "browser": {
    "./lib/index-node": "./dist/dhive.js",
    "./src/index-node": "./dist/dhive.js",
    "./src/version": "./lib/version.js"
  },
  "files": [
    "dist/*",
    "lib/*"
  ],
  "repository": {
    "type": "git",
    "url": "https://gitlab.syncad.com/hive/dhive"
  },
  "scripts": {
    "lint": "make lint",
    "test": "make ci-test",
    "prepublish": "make all"
  },
  "keywords": [
    "blockchain",
    "client",
    "rpc",
    "hive",
    "dhive"
  ],
  "dependencies": {
    "bs58": "^4.0.1",
    "bytebuffer": "^5.0.1",
    "core-js": "^3.6.4",
    "cross-fetch": "^3.0.4",
    "node-fetch": "^2.6.0",
    "secp256k1": "^3.8.0",
    "verror": "^1.10.0",
    "whatwg-fetch": "^3.0.0"
  },
  "devDependencies": {
    "@babel/core": "^7.1.6",
    "@babel/preset-env": "^7.1.6",
    "@types/bytebuffer": "^5.0.33",
    "@types/mocha": "^5.2.5",
    "@types/node": "^13.9.2",
    "@types/verror": "^1.10.3",
    "@typescript-eslint/eslint-plugin": "^2.24.0",
    "@typescript-eslint/eslint-plugin-tslint": "^2.24.0",
    "@typescript-eslint/parser": "^2.24.0",
    "babelify": "^10.0.0",
    "browserify": "^16.2.3",
    "coveralls": "^3.0.11",
    "derequire": "^2.0.6",
    "dts-generator": "^2.1.0",
    "encoding": "^0.1.12",
    "eslint": "^6.8.0",
    "eslint-plugin-import": "^2.20.1",
    "eslint-plugin-prefer-arrow": "^1.1.7",
    "karma": "^4.4.1",
    "karma-browserify": "^5.1.1",
    "karma-mocha": "^1.3.0",
    "karma-mocha-reporter": "^2.2.5",
    "karma-sauce-launcher": "^1.2.0",
    "lorem-ipsum": "^1.0.6",
    "mocha": "^7.1.1",
    "nyc": "^15.0.0",
    "regenerator-runtime": "^0.13.1",
    "ts-node": "^8.7.0",
    "tsify": "^4.0.0",
    "tslint": "^5.11.0",
    "typedoc": "^0.17.1",
    "typescript": "^3.8.3",
    "uglify-js": "^3.4.9",
    "watchify": "^3.11.0"
  }
}<|MERGE_RESOLUTION|>--- conflicted
+++ resolved
@@ -1,10 +1,6 @@
 {
   "name": "@hiveio/dhive",
-<<<<<<< HEAD
-  "version": "0.14.9",
-=======
   "version": "0.14.10",
->>>>>>> c8233c2c
   "description": "Hive blockchain RPC client library",
   "author": "hive-network",
   "license": "BSD-3-Clause",
