/**
 * @file Hive protocol serialization.
 * @author Johan Nordberg <code@johan-nordberg.com>
 * @license
 * Copyright (c) 2017 Johan Nordberg. All Rights Reserved.
 *
 * Redistribution and use in source and binary forms, with or without modification,
 * are permitted provided that the following conditions are met:
 *
 *  1. Redistribution of source code must retain the above copyright notice, this
 *     list of conditions and the following disclaimer.
 *
 *  2. Redistribution in binary form must reproduce the above copyright notice,
 *     this list of conditions and the following disclaimer in the documentation
 *     and/or other materials provided with the distribution.
 *
 *  3. Neither the name of the copyright holder nor the names of its contributors
 *     may be used to endorse or promote products derived from this software without
 *     specific prior written permission.
 *
 * THIS SOFTWARE IS PROVIDED BY THE COPYRIGHT HOLDERS AND CONTRIBUTORS "AS IS" AND
 * ANY EXPRESS OR IMPLIED WARRANTIES, INCLUDING, BUT NOT LIMITED TO, THE IMPLIED
 * WARRANTIES OF MERCHANTABILITY AND FITNESS FOR A PARTICULAR PURPOSE ARE DISCLAIMED.
 * IN NO EVENT SHALL THE COPYRIGHT HOLDER OR CONTRIBUTORS BE LIABLE FOR ANY DIRECT,
 * INDIRECT, INCIDENTAL, SPECIAL, EXEMPLARY, OR CONSEQUENTIAL DAMAGES (INCLUDING,
 * BUT NOT LIMITED TO, PROCUREMENT OF SUBSTITUTE GOODS OR SERVICES; LOSS OF USE,
 * DATA, OR PROFITS; OR BUSINESS INTERRUPTION) HOWEVER CAUSED AND ON ANY THEORY OF
 * LIABILITY, WHETHER IN CONTRACT, STRICT LIABILITY, OR TORT (INCLUDING NEGLIGENCE
 * OR OTHERWISE) ARISING IN ANY WAY OUT OF THE USE OF THIS SOFTWARE, EVEN IF ADVISED
 * OF THE POSSIBILITY OF SUCH DAMAGE.
 *
 * You acknowledge that this software is not designed, licensed or intended for use
 * in the design, construction, operation or maintenance of any military facility.
 */
import * as ByteBuffer from 'bytebuffer'
import { PublicKey } from '../crypto'
import { Asset } from './asset'
import { HexBuffer } from './misc'
import { Operation } from './operation'

export type Serializer = (buffer: ByteBuffer, data: any) => void

const VoidSerializer = () => {
    throw new Error('Void can not be serialized')
}

const StringSerializer = (buffer: ByteBuffer, data: string) => {
    buffer.writeVString(data)
}

const Int8Serializer = (buffer: ByteBuffer, data: number) => {
    buffer.writeInt8(data)
}

const Int16Serializer = (buffer: ByteBuffer, data: number) => {
    buffer.writeInt16(data)
}

const Int32Serializer = (buffer: ByteBuffer, data: number) => {
    buffer.writeInt32(data)
}

const Int64Serializer = (buffer: ByteBuffer, data: number) => {
    buffer.writeInt64(data)
}

const UInt8Serializer = (buffer: ByteBuffer, data: number) => {
    buffer.writeUint8(data)
}

const UInt16Serializer = (buffer: ByteBuffer, data: number) => {
    buffer.writeUint16(data)
}

const UInt32Serializer = (buffer: ByteBuffer, data: number) => {
    buffer.writeUint32(data)
}

const UInt64Serializer = (buffer: ByteBuffer, data: number) => {
    buffer.writeUint64(data)
}

const BooleanSerializer = (buffer: ByteBuffer, data: boolean) => {
    buffer.writeByte(data ? 1 : 0)
}

const StaticVariantSerializer = (itemSerializers: Serializer[]) => (
    buffer: ByteBuffer,
    data: [number, any]
) => {
    const [id, item] = data
    buffer.writeVarint32(id)
    itemSerializers[id](buffer, item)
}

/**
 * Serialize asset.
 * @note This looses precision for amounts larger than 2^53-1/10^precision.
 *       Should not be a problem in real-word usage.
 */
const AssetSerializer = (buffer: ByteBuffer, data: Asset | string | number) => {
    const asset = Asset.from(data).steem_symbols()
    const precision = asset.getPrecision()
    buffer.writeInt64(Math.round(asset.amount * Math.pow(10, precision)))
    buffer.writeUint8(precision)
    for (let i = 0; i < 7; i++) {
        buffer.writeUint8(asset.symbol.charCodeAt(i) || 0)
    }
}

const DateSerializer = (buffer: ByteBuffer, data: string) => {
    buffer.writeUint32(Math.floor(new Date(data + 'Z').getTime() / 1000))
}

const PublicKeySerializer = (
    buffer: ByteBuffer,
    data: PublicKey | string | null
) => {
    if (
        data === null ||
        (typeof data === 'string' &&
            data.endsWith('1111111111111111111111111111111114T1Anm'))
    ) {
        buffer.append(Buffer.alloc(33, 0))
    } else {
        buffer.append(PublicKey.from(data).key)
    }
}

const BinarySerializer = (size?: number) => (
    buffer: ByteBuffer,
    data: Buffer | HexBuffer
) => {
    data = HexBuffer.from(data)
    const len = data.buffer.length
    if (size) {
        if (len !== size) {
            throw new Error(
                `Unable to serialize binary. Expected ${size} bytes, got ${len}`
            )
        }
    } else {
        buffer.writeVarint32(len)
    }
    buffer.append(data.buffer)
}

const VariableBinarySerializer = BinarySerializer()

const FlatMapSerializer = (
    keySerializer: Serializer,
    valueSerializer: Serializer
) => (buffer: ByteBuffer, data: [any, any][]) => {
    buffer.writeVarint32(data.length)
    for (const [key, value] of data) {
        keySerializer(buffer, key)
        valueSerializer(buffer, value)
    }
}

const ArraySerializer = (itemSerializer: Serializer) => (
    buffer: ByteBuffer,
    data: any[]
) => {
    buffer.writeVarint32(data.length)
    for (const item of data) {
        itemSerializer(buffer, item)
    }
}

const ObjectSerializer = (keySerializers: [string, Serializer][]) => (
    buffer: ByteBuffer,
    data: { [key: string]: any }
) => {
    for (const [key, serializer] of keySerializers) {
        try {
            serializer(buffer, data[key])
        } catch (error) {
            error.message = `${key}: ${error.message}`
            throw error
        }
    }
}

const OptionalSerializer = (valueSerializer: Serializer) => (
    buffer: ByteBuffer,
    data: any
) => {
    if (data) {
        buffer.writeByte(1)
        valueSerializer(buffer, data)
    } else {
        buffer.writeByte(0)
    }
}

const AuthoritySerializer = ObjectSerializer([
    ['weight_threshold', UInt32Serializer],
    ['account_auths', FlatMapSerializer(StringSerializer, UInt16Serializer)],
    ['key_auths', FlatMapSerializer(PublicKeySerializer, UInt16Serializer)]
])

const BeneficiarySerializer = ObjectSerializer([
    ['account', StringSerializer],
    ['weight', UInt16Serializer]
])

const PriceSerializer = ObjectSerializer([
    ['base', AssetSerializer],
    ['quote', AssetSerializer]
])

const ProposalUpdateSerializer = ObjectSerializer([
  ['end_date', DateSerializer]
])

const SignedBlockHeaderSerializer = ObjectSerializer([
    ['previous', BinarySerializer(20)],
    ['timestamp', DateSerializer],
    ['witness', StringSerializer],
    ['transaction_merkle_root', BinarySerializer(20)],
    ['extensions', ArraySerializer(VoidSerializer)],
    ['witness_signature', BinarySerializer(65)]
])

const ChainPropertiesSerializer = ObjectSerializer([
<<<<<<< HEAD
    ['account_creation_fee', AssetSerializer],
    ['maximum_block_size', UInt32Serializer],
    ['sbd_interest_rate', UInt16Serializer]
])

const EncryptedMemoSerializer = ObjectSerializer([
    ['from', PublicKeySerializer],
    ['to', PublicKeySerializer],
    ['nonce', UInt64Serializer],
    ['check', UInt32Serializer],
    ['encrypted', BinarySerializer()]
=======
  ['account_creation_fee', AssetSerializer],
  ['maximum_block_size', UInt32Serializer],
  ['hbd_interest_rate', UInt16Serializer]
>>>>>>> ada363fd
])

const OperationDataSerializer = (
    operationId: number,
    definitions: [string, Serializer][]
) => {
    const objectSerializer = ObjectSerializer(definitions)
    return (buffer: ByteBuffer, data: { [key: string]: any }) => {
        buffer.writeVarint32(operationId)
        objectSerializer(buffer, data)
    }
}

const OperationSerializers: { [name: string]: Serializer } = {}
OperationSerializers.account_create = OperationDataSerializer(9, [
    ['fee', AssetSerializer],
    ['creator', StringSerializer],
    ['new_account_name', StringSerializer],
    ['owner', AuthoritySerializer],
    ['active', AuthoritySerializer],
    ['posting', AuthoritySerializer],
    ['memo_key', PublicKeySerializer],
    ['json_metadata', StringSerializer]
])

OperationSerializers.account_create_with_delegation = OperationDataSerializer(
    41,
    [
        ['fee', AssetSerializer],
        ['delegation', AssetSerializer],
        ['creator', StringSerializer],
        ['new_account_name', StringSerializer],
        ['owner', AuthoritySerializer],
        ['active', AuthoritySerializer],
        ['posting', AuthoritySerializer],
        ['memo_key', PublicKeySerializer],
        ['json_metadata', StringSerializer],
        ['extensions', ArraySerializer(VoidSerializer)]
    ]
)

OperationSerializers.account_update = OperationDataSerializer(10, [
    ['account', StringSerializer],
    ['owner', OptionalSerializer(AuthoritySerializer)],
    ['active', OptionalSerializer(AuthoritySerializer)],
    ['posting', OptionalSerializer(AuthoritySerializer)],
    ['memo_key', PublicKeySerializer],
    ['json_metadata', StringSerializer]
])

OperationSerializers.account_witness_proxy = OperationDataSerializer(13, [
    ['account', StringSerializer],
    ['proxy', StringSerializer]
])

OperationSerializers.account_witness_vote = OperationDataSerializer(12, [
    ['account', StringSerializer],
    ['witness', StringSerializer],
    ['approve', BooleanSerializer]
])

OperationSerializers.cancel_transfer_from_savings = OperationDataSerializer(
    34,
    [
        ['from', StringSerializer],
        ['request_id', UInt32Serializer]
    ]
)

OperationSerializers.change_recovery_account = OperationDataSerializer(26, [
    ['account_to_recover', StringSerializer],
    ['new_recovery_account', StringSerializer],
    ['extensions', ArraySerializer(VoidSerializer)]
])

OperationSerializers.claim_account = OperationDataSerializer(22, [
    ['creator', StringSerializer],
    ['fee', AssetSerializer],
    ['extensions', ArraySerializer(VoidSerializer)]
])

OperationSerializers.claim_reward_balance = OperationDataSerializer(39, [
<<<<<<< HEAD
    ['account', StringSerializer],
    ['reward_steem', AssetSerializer],
    ['reward_sbd', AssetSerializer],
    ['reward_vests', AssetSerializer]
=======
  ['account', StringSerializer],
  ['reward_hive', AssetSerializer],
  ['reward_hbd', AssetSerializer],
  ['reward_vests', AssetSerializer]
>>>>>>> ada363fd
])

OperationSerializers.comment = OperationDataSerializer(1, [
    ['parent_author', StringSerializer],
    ['parent_permlink', StringSerializer],
    ['author', StringSerializer],
    ['permlink', StringSerializer],
    ['title', StringSerializer],
    ['body', StringSerializer],
    ['json_metadata', StringSerializer]
])

OperationSerializers.comment_options = OperationDataSerializer(19, [
<<<<<<< HEAD
    ['author', StringSerializer],
    ['permlink', StringSerializer],
    ['max_accepted_payout', AssetSerializer],
    ['percent_steem_dollars', UInt16Serializer],
    ['allow_votes', BooleanSerializer],
    ['allow_curation_rewards', BooleanSerializer],
    [
        'extensions',
        ArraySerializer(
            StaticVariantSerializer([
                ObjectSerializer([
                    ['beneficiaries', ArraySerializer(BeneficiarySerializer)]
                ])
            ])
        )
    ]
=======
  ['author', StringSerializer],
  ['permlink', StringSerializer],
  ['max_accepted_payout', AssetSerializer],
  ['percent_hbd', UInt16Serializer],
  ['allow_votes', BooleanSerializer],
  ['allow_curation_rewards', BooleanSerializer],
  [
    'extensions',
    ArraySerializer(
      StaticVariantSerializer([
        ObjectSerializer([
          ['beneficiaries', ArraySerializer(BeneficiarySerializer)]
        ])
      ])
    )
  ]
>>>>>>> ada363fd
])

OperationSerializers.convert = OperationDataSerializer(8, [
    ['owner', StringSerializer],
    ['requestid', UInt32Serializer],
    ['amount', AssetSerializer]
])

OperationSerializers.create_claimed_account = OperationDataSerializer(23, [
    ['creator', StringSerializer],
    ['new_account_name', StringSerializer],
    ['owner', AuthoritySerializer],
    ['active', AuthoritySerializer],
    ['posting', AuthoritySerializer],
    ['memo_key', PublicKeySerializer],
    ['json_metadata', StringSerializer],
    ['extensions', ArraySerializer(VoidSerializer)]
])

OperationSerializers.custom = OperationDataSerializer(15, [
    ['required_auths', ArraySerializer(StringSerializer)],
    ['id', UInt16Serializer],
    ['data', VariableBinarySerializer]
])

OperationSerializers.custom_binary = OperationDataSerializer(35, [
    ['required_owner_auths', ArraySerializer(StringSerializer)],
    ['required_active_auths', ArraySerializer(StringSerializer)],
    ['required_posting_auths', ArraySerializer(StringSerializer)],
    ['required_auths', ArraySerializer(AuthoritySerializer)],
    ['id', StringSerializer],
    ['data', VariableBinarySerializer]
])

OperationSerializers.custom_json = OperationDataSerializer(18, [
    ['required_auths', ArraySerializer(StringSerializer)],
    ['required_posting_auths', ArraySerializer(StringSerializer)],
    ['id', StringSerializer],
    ['json', StringSerializer]
])

OperationSerializers.decline_voting_rights = OperationDataSerializer(36, [
    ['account', StringSerializer],
    ['decline', BooleanSerializer]
])

OperationSerializers.delegate_vesting_shares = OperationDataSerializer(40, [
    ['delegator', StringSerializer],
    ['delegatee', StringSerializer],
    ['vesting_shares', AssetSerializer]
])

OperationSerializers.delete_comment = OperationDataSerializer(17, [
    ['author', StringSerializer],
    ['permlink', StringSerializer]
])

OperationSerializers.escrow_approve = OperationDataSerializer(31, [
    ['from', StringSerializer],
    ['to', StringSerializer],
    ['agent', StringSerializer],
    ['who', StringSerializer],
    ['escrow_id', UInt32Serializer],
    ['approve', BooleanSerializer]
])

OperationSerializers.escrow_dispute = OperationDataSerializer(28, [
    ['from', StringSerializer],
    ['to', StringSerializer],
    ['agent', StringSerializer],
    ['who', StringSerializer],
    ['escrow_id', UInt32Serializer]
])

OperationSerializers.escrow_release = OperationDataSerializer(29, [
<<<<<<< HEAD
    ['from', StringSerializer],
    ['to', StringSerializer],
    ['agent', StringSerializer],
    ['who', StringSerializer],
    ['receiver', StringSerializer],
    ['escrow_id', UInt32Serializer],
    ['sbd_amount', AssetSerializer],
    ['steem_amount', AssetSerializer]
])

OperationSerializers.escrow_transfer = OperationDataSerializer(27, [
    ['from', StringSerializer],
    ['to', StringSerializer],
    ['agent', StringSerializer],
    ['escrow_id', UInt32Serializer],
    ['sbd_amount', AssetSerializer],
    ['steem_amount', AssetSerializer],
    ['fee', AssetSerializer],
    ['ratification_deadline', DateSerializer],
    ['escrow_expiration', DateSerializer],
    ['json_meta', StringSerializer]
=======
  ['from', StringSerializer],
  ['to', StringSerializer],
  ['agent', StringSerializer],
  ['who', StringSerializer],
  ['receiver', StringSerializer],
  ['escrow_id', UInt32Serializer],
  ['hbd_amount', AssetSerializer],
  ['hive_amount', AssetSerializer]
])

OperationSerializers.escrow_transfer = OperationDataSerializer(27, [
  ['from', StringSerializer],
  ['to', StringSerializer],
  ['hbd_amount', AssetSerializer],
  ['hive_amount', AssetSerializer],
  ['escrow_id', UInt32Serializer],
  ['agent', StringSerializer],
  ['fee', AssetSerializer],
  ['json_meta', StringSerializer],
  ['ratification_deadline', DateSerializer],
  ['escrow_expiration', DateSerializer]
>>>>>>> ada363fd
])

OperationSerializers.feed_publish = OperationDataSerializer(7, [
    ['publisher', StringSerializer],
    ['exchange_rate', PriceSerializer]
])

OperationSerializers.limit_order_cancel = OperationDataSerializer(6, [
    ['owner', StringSerializer],
    ['orderid', UInt32Serializer]
])

OperationSerializers.limit_order_create = OperationDataSerializer(5, [
    ['owner', StringSerializer],
    ['orderid', UInt32Serializer],
    ['amount_to_sell', AssetSerializer],
    ['min_to_receive', AssetSerializer],
    ['fill_or_kill', BooleanSerializer],
    ['expiration', DateSerializer]
])

OperationSerializers.limit_order_create2 = OperationDataSerializer(21, [
<<<<<<< HEAD
    ['owner', StringSerializer],
    ['orderid', UInt32Serializer],
    ['amount_to_sell', AssetSerializer],
    ['fill_or_kill', BooleanSerializer],
    ['exchange_rate', PriceSerializer],
    ['expiration', DateSerializer]
=======
  ['owner', StringSerializer],
  ['orderid', UInt32Serializer],
  ['amount_to_sell', AssetSerializer],
  ['exchange_rate', PriceSerializer],
  ['fill_or_kill', BooleanSerializer],
  ['expiration', DateSerializer]
>>>>>>> ada363fd
])

OperationSerializers.recover_account = OperationDataSerializer(25, [
    ['account_to_recover', StringSerializer],
    ['new_owner_authority', AuthoritySerializer],
    ['recent_owner_authority', AuthoritySerializer],
    ['extensions', ArraySerializer(VoidSerializer)]
])

OperationSerializers.report_over_production = OperationDataSerializer(16, [
    ['reporter', StringSerializer],
    ['first_block', SignedBlockHeaderSerializer],
    ['second_block', SignedBlockHeaderSerializer]
])

OperationSerializers.request_account_recovery = OperationDataSerializer(24, [
    ['recovery_account', StringSerializer],
    ['account_to_recover', StringSerializer],
    ['new_owner_authority', AuthoritySerializer],
    ['extensions', ArraySerializer(VoidSerializer)]
])

OperationSerializers.reset_account = OperationDataSerializer(37, [
    ['reset_account', StringSerializer],
    ['account_to_reset', StringSerializer],
    ['new_owner_authority', AuthoritySerializer]
])

OperationSerializers.set_reset_account = OperationDataSerializer(38, [
    ['account', StringSerializer],
    ['current_reset_account', StringSerializer],
    ['reset_account', StringSerializer]
])

OperationSerializers.set_withdraw_vesting_route = OperationDataSerializer(20, [
    ['from_account', StringSerializer],
    ['to_account', StringSerializer],
    ['percent', UInt16Serializer],
    ['auto_vest', BooleanSerializer]
])

OperationSerializers.transfer = OperationDataSerializer(2, [
    ['from', StringSerializer],
    ['to', StringSerializer],
    ['amount', AssetSerializer],
    ['memo', StringSerializer]
])

OperationSerializers.transfer_from_savings = OperationDataSerializer(33, [
    ['from', StringSerializer],
    ['request_id', UInt32Serializer],
    ['to', StringSerializer],
    ['amount', AssetSerializer],
    ['memo', StringSerializer]
])

OperationSerializers.transfer_to_savings = OperationDataSerializer(32, [
    ['from', StringSerializer],
    ['to', StringSerializer],
    ['amount', AssetSerializer],
    ['memo', StringSerializer]
])

OperationSerializers.transfer_to_vesting = OperationDataSerializer(3, [
    ['from', StringSerializer],
    ['to', StringSerializer],
    ['amount', AssetSerializer]
])

OperationSerializers.vote = OperationDataSerializer(0, [
    ['voter', StringSerializer],
    ['author', StringSerializer],
    ['permlink', StringSerializer],
    ['weight', Int16Serializer]
])

OperationSerializers.withdraw_vesting = OperationDataSerializer(4, [
    ['account', StringSerializer],
    ['vesting_shares', AssetSerializer]
])

OperationSerializers.witness_update = OperationDataSerializer(11, [
    ['owner', StringSerializer],
    ['url', StringSerializer],
    ['block_signing_key', PublicKeySerializer],
    ['props', ChainPropertiesSerializer],
    ['fee', AssetSerializer]
])

OperationSerializers.witness_set_properties = OperationDataSerializer(42, [
    ['owner', StringSerializer],
    ['props', FlatMapSerializer(StringSerializer, VariableBinarySerializer)],
    ['extensions', ArraySerializer(VoidSerializer)]
])

OperationSerializers.account_update2 = OperationDataSerializer(43, [
    ['account', StringSerializer],
    ['owner', OptionalSerializer(AuthoritySerializer)],
    ['active', OptionalSerializer(AuthoritySerializer)],
    ['posting', OptionalSerializer(AuthoritySerializer)],
    ['memo_key', OptionalSerializer(PublicKeySerializer)],
    ['json_metadata', StringSerializer],
    ['posting_json_metadata', StringSerializer],
    ['extensions', ArraySerializer(VoidSerializer)]
])

OperationSerializers.create_proposal = OperationDataSerializer(44, [
    ['creator', StringSerializer],
    ['receiver', StringSerializer],
    ['start_date', DateSerializer],
    ['end_date', DateSerializer],
    ['daily_pay', AssetSerializer],
    ['subject', StringSerializer],
    ['permlink', StringSerializer],
    ['extensions', ArraySerializer(VoidSerializer)]
])

OperationSerializers.update_proposal_votes = OperationDataSerializer(45, [
    ['voter', StringSerializer],
    ['proposal_ids', ArraySerializer(Int64Serializer)],
    ['approve', BooleanSerializer],
    ['extensions', ArraySerializer(VoidSerializer)]
])

OperationSerializers.remove_proposal = OperationDataSerializer(46, [
    ['proposal_owner', StringSerializer],
    ['proposal_ids', ArraySerializer(Int64Serializer)],
    ['extensions', ArraySerializer(VoidSerializer)]
])

OperationSerializers.update_proposal = OperationDataSerializer(47, [
  ['proposal_id', UInt64Serializer],
  ['creator', StringSerializer],
  ['daily_pay', AssetSerializer],
  ['subject', StringSerializer],
  ['permlink', StringSerializer],
  ['extensions', ArraySerializer(StaticVariantSerializer([VoidSerializer, ProposalUpdateSerializer]))]
])

OperationSerializers.collateralized_convert = OperationDataSerializer(48, [
  ['owner', StringSerializer],
  ['requestid', UInt32Serializer],
  ['amount', AssetSerializer]
])

OperationSerializers.recurrent_transfer = OperationDataSerializer(49, [
  ['from', StringSerializer],
  ['to', StringSerializer],
  ['amount', AssetSerializer],
  ['memo', StringSerializer],
  ['recurrence', UInt16Serializer],
  ['executions', UInt16Serializer],
  ['extensions', ArraySerializer(VoidSerializer)]
])

const OperationSerializer = (buffer: ByteBuffer, operation: Operation) => {
    const serializer = OperationSerializers[operation[0]]
    if (!serializer) {
        throw new Error(`No serializer for operation: ${operation[0]}`)
    }
    try {
        serializer(buffer, operation[1])
    } catch (error) {
        error.message = `${operation[0]}: ${error.message}`
        throw error
    }
}

const TransactionSerializer = ObjectSerializer([
    ['ref_block_num', UInt16Serializer],
    ['ref_block_prefix', UInt32Serializer],
    ['expiration', DateSerializer],
    ['operations', ArraySerializer(OperationSerializer)],
    ['extensions', ArraySerializer(StringSerializer)]
])

export const Types = {
    Array: ArraySerializer,
    Asset: AssetSerializer,
    Authority: AuthoritySerializer,
    Binary: BinarySerializer,
    Boolean: BooleanSerializer,
    Date: DateSerializer,
    EncryptedMemo: EncryptedMemoSerializer,
    FlatMap: FlatMapSerializer,
    Int16: Int16Serializer,
    Int32: Int32Serializer,
    Int64: Int64Serializer,
    Int8: Int8Serializer,
    Object: ObjectSerializer,
    Operation: OperationSerializer,
    Optional: OptionalSerializer,
    Price: PriceSerializer,
    PublicKey: PublicKeySerializer,
    StaticVariant: StaticVariantSerializer,
    String: StringSerializer,
    Transaction: TransactionSerializer,
    UInt16: UInt16Serializer,
    UInt32: UInt32Serializer,
    UInt64: UInt64Serializer,
    UInt8: UInt8Serializer,
    Void: VoidSerializer
}<|MERGE_RESOLUTION|>--- conflicted
+++ resolved
@@ -224,10 +224,9 @@
 ])
 
 const ChainPropertiesSerializer = ObjectSerializer([
-<<<<<<< HEAD
     ['account_creation_fee', AssetSerializer],
     ['maximum_block_size', UInt32Serializer],
-    ['sbd_interest_rate', UInt16Serializer]
+    ['hbd_interest_rate', UInt16Serializer]
 ])
 
 const EncryptedMemoSerializer = ObjectSerializer([
@@ -236,11 +235,6 @@
     ['nonce', UInt64Serializer],
     ['check', UInt32Serializer],
     ['encrypted', BinarySerializer()]
-=======
-  ['account_creation_fee', AssetSerializer],
-  ['maximum_block_size', UInt32Serializer],
-  ['hbd_interest_rate', UInt16Serializer]
->>>>>>> ada363fd
 ])
 
 const OperationDataSerializer = (
@@ -323,17 +317,10 @@
 ])
 
 OperationSerializers.claim_reward_balance = OperationDataSerializer(39, [
-<<<<<<< HEAD
-    ['account', StringSerializer],
-    ['reward_steem', AssetSerializer],
-    ['reward_sbd', AssetSerializer],
-    ['reward_vests', AssetSerializer]
-=======
   ['account', StringSerializer],
   ['reward_hive', AssetSerializer],
   ['reward_hbd', AssetSerializer],
   ['reward_vests', AssetSerializer]
->>>>>>> ada363fd
 ])
 
 OperationSerializers.comment = OperationDataSerializer(1, [
@@ -347,24 +334,6 @@
 ])
 
 OperationSerializers.comment_options = OperationDataSerializer(19, [
-<<<<<<< HEAD
-    ['author', StringSerializer],
-    ['permlink', StringSerializer],
-    ['max_accepted_payout', AssetSerializer],
-    ['percent_steem_dollars', UInt16Serializer],
-    ['allow_votes', BooleanSerializer],
-    ['allow_curation_rewards', BooleanSerializer],
-    [
-        'extensions',
-        ArraySerializer(
-            StaticVariantSerializer([
-                ObjectSerializer([
-                    ['beneficiaries', ArraySerializer(BeneficiarySerializer)]
-                ])
-            ])
-        )
-    ]
-=======
   ['author', StringSerializer],
   ['permlink', StringSerializer],
   ['max_accepted_payout', AssetSerializer],
@@ -381,7 +350,6 @@
       ])
     )
   ]
->>>>>>> ada363fd
 ])
 
 OperationSerializers.convert = OperationDataSerializer(8, [
@@ -457,29 +425,6 @@
 ])
 
 OperationSerializers.escrow_release = OperationDataSerializer(29, [
-<<<<<<< HEAD
-    ['from', StringSerializer],
-    ['to', StringSerializer],
-    ['agent', StringSerializer],
-    ['who', StringSerializer],
-    ['receiver', StringSerializer],
-    ['escrow_id', UInt32Serializer],
-    ['sbd_amount', AssetSerializer],
-    ['steem_amount', AssetSerializer]
-])
-
-OperationSerializers.escrow_transfer = OperationDataSerializer(27, [
-    ['from', StringSerializer],
-    ['to', StringSerializer],
-    ['agent', StringSerializer],
-    ['escrow_id', UInt32Serializer],
-    ['sbd_amount', AssetSerializer],
-    ['steem_amount', AssetSerializer],
-    ['fee', AssetSerializer],
-    ['ratification_deadline', DateSerializer],
-    ['escrow_expiration', DateSerializer],
-    ['json_meta', StringSerializer]
-=======
   ['from', StringSerializer],
   ['to', StringSerializer],
   ['agent', StringSerializer],
@@ -501,7 +446,6 @@
   ['json_meta', StringSerializer],
   ['ratification_deadline', DateSerializer],
   ['escrow_expiration', DateSerializer]
->>>>>>> ada363fd
 ])
 
 OperationSerializers.feed_publish = OperationDataSerializer(7, [
@@ -524,21 +468,12 @@
 ])
 
 OperationSerializers.limit_order_create2 = OperationDataSerializer(21, [
-<<<<<<< HEAD
-    ['owner', StringSerializer],
-    ['orderid', UInt32Serializer],
-    ['amount_to_sell', AssetSerializer],
-    ['fill_or_kill', BooleanSerializer],
-    ['exchange_rate', PriceSerializer],
-    ['expiration', DateSerializer]
-=======
   ['owner', StringSerializer],
   ['orderid', UInt32Serializer],
   ['amount_to_sell', AssetSerializer],
   ['exchange_rate', PriceSerializer],
   ['fill_or_kill', BooleanSerializer],
   ['expiration', DateSerializer]
->>>>>>> ada363fd
 ])
 
 OperationSerializers.recover_account = OperationDataSerializer(25, [
